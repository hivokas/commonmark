--- conflicted
+++ resolved
@@ -16,11 +16,8 @@
 
 use League\CommonMark\Delimiter\Delimiter;
 use League\CommonMark\Inline\Element\Text;
-<<<<<<< HEAD
+use League\CommonMark\InlineParserContext;
 use League\CommonMark\Util\Configuration;
-=======
-use League\CommonMark\InlineParserContext;
->>>>>>> 57c8688b
 use League\CommonMark\Util\RegexHelper;
 
 class EmphasisParser extends AbstractInlineParser
@@ -112,17 +109,11 @@
             $canClose = $rightFlanking;
         }
 
-<<<<<<< HEAD
-        $inlineContext->getInlines()->add(
-            new Text($cursor->getPreviousText(), [
-                'delim' => true,
-                'emphasis_config' => $this->config,
-            ])
-        );
-=======
-        $node = new Text($cursor->getPreviousText(), ['delim' => true]);
+        $node = new Text($cursor->getPreviousText(), [
+            'delim' => true,
+            'emphasis_config' => $this->config,
+        ]);
         $inlineContext->getContainer()->appendChild($node);
->>>>>>> 57c8688b
 
         // Add entry to stack to this opener
         $delimiter = new Delimiter($character, $numDelims, $node, $canOpen, $canClose);
