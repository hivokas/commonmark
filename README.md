# CommonMark

[![Latest Version](https://img.shields.io/packagist/v/league/commonmark.svg?style=flat-square)](https://packagist.org/packages/league/commonmark)
[![Software License](http://img.shields.io/badge/License-BSD--3-brightgreen.svg?style=flat-square)](LICENSE)
[![Build Status](https://img.shields.io/travis/thephpleague/commonmark/master.svg?style=flat-square)](https://travis-ci.org/thephpleague/commonmark)
[![Coverage Status](https://img.shields.io/scrutinizer/coverage/g/thephpleague/commonmark.svg?style=flat-square)](https://scrutinizer-ci.com/g/thephpleague/commonmark/code-structure)
[![Quality Score](https://img.shields.io/scrutinizer/g/thephpleague/commonmark.svg?style=flat-square)](https://scrutinizer-ci.com/g/thephpleague/commonmark)
[![Total Downloads](https://img.shields.io/packagist/dt/league/commonmark.svg?style=flat-square)](https://packagist.org/packages/league/commonmark)

**league/commonmark** is a Markdown parser for PHP which supports the full [CommonMark] spec.  It is directly based the [CommonMark JS reference implementation][commonmark.js] by [John MacFarlane] \([@jgm]\).

## Goals

While other Markdown parsers focus on speed, or try to enable a wide range of flavors, this parser will 
strive to match the C and JavaScript implementations of CommonMark to make a logical and similar API.

We will always focus on CommonMark compliance over speed, but performance improvements will definitely 
happen during efforts to reach v1.0.0 and afterwards.

## Installation

This project can be installed via [Composer]:

``` bash
$ composer require league/commonmark
```

## Basic Usage

The `CommonMarkConverter` class provides a simple wrapper for converting CommonMark to HTML:

```php
use League\CommonMark\CommonMarkConverter;

$converter = new CommonMarkConverter();
echo $converter->convertToHtml('# Hello World!');

// <h1>Hello World!</h1>
```

## Advanced Usage & Customization

The actual conversion process requires two steps:

 1. Parsing the Markdown input into an AST
 2. Rendering the AST document as HTML

Although the `CommonMarkConverter` wrapper simplifies this process for you, advanced users will likely want to do this themselves:

```php
use League\CommonMark\DocParser;
use League\CommonMark\Environment;
use League\CommonMark\HtmlRenderer;

// Obtain a pre-configured Environment with all the CommonMark parsers/renderers ready-to-go
$environment = Environment::createCommonMarkEnvironment();

// Optional: Add your own parsers/renderers here, if desired
// For example:  $environment->addInlineParser(new TwitterHandleParser());

// Create the document parser and HTML renderer engines
$parser = new DocParser($environment);
$htmlRenderer = new HtmlRenderer($environment);

// Here's our sample input
$markdown = '# Hello World!';

// 1. Parse the Markdown to AST
$documentAST = $parser->parse($markdown);

// Optional: If you want to access/modify the AST before rendering, do it here

// 2. Render the AST as HTML
echo $htmlRenderer->renderBlock($documentAST);

// The output should be:
// <h1>Hello World!</h1>
```

This approach allows you to access/modify the AST before rendering it.

You can also add custom parsers/renderers by [registering them with the `Environment` class](http://commonmark.thephpleague.com/customization/environment/).
The [documentation][docs] provides several [customization examples][docs-examples] such as:

- [Parsing Twitter handles into profile links][docs-example-twitter]
- [Converting smilies into emoticon images][docs-example-smilies]

You can also reference the core CommonMark parsers/renderers as they use the same functionality available to you.

## Community Extensions

Custom parsers/renderers can be bundled into extensions which extend CommonMark.  The wiki lists such [community extensions](https://github.com/thephpleague/commonmark/wiki/Community-Extensions) that you may find interesting.

## Compatibility with CommonMark ##

This project aims to fully support the entire [CommonMark spec]. Other flavors of Markdown may work but are not supported.  Any/all changes made to the [spec][CommonMark spec] or [JS reference implementation][commonmark.js] should eventually find their way back into this codebase.

The following table shows which versions of league/commonmark are compatible with which version of the CommonMark spec:

<table>
    <thead>
        <tr>
            <th>league/commonmark</th>
            <th>CommonMark spec</th>
            <th>Notes</th>
        </tr>
    </thead>
    <tbody>
        <tr>
<<<<<<< HEAD
            <td><strong>0.7.1</strong><br>0.7.0<br>0.6.1</td>
=======
            <td><strong>0.7.2</strong><br>0.7.1<br>0.7.0<br>0.6.1</td>
>>>>>>> 7fecb7bd
            <td><strong><a href="http://spec.commonmark.org/0.18/">0.18</a></strong><br><a href="http://spec.commonmark.org/0.17/">0.17</a></td>
            <td>current spec (as of Mar 04 '15)</td>
        </tr>
        <tr>
            <td>0.6.0</td>
            <td><a href="http://spec.commonmark.org/0.16/">0.16</a><br><a href="http://spec.commonmark.org/0.15/">0.15</a><br><a href="http://spec.commonmark.org/0.14/">0.14</a></td>
            <td></td>
        </tr>
        <tr>
            <td>0.5.x<br>0.4.0</td>
            <td><a href="http://spec.commonmark.org/0.13/">0.13</a></td>
            <td></td>
        </tr>
        <tr>
            <td>0.3.0</td>
            <td><a href="http://spec.commonmark.org/0.12/">0.12</a></td>
            <td></td>
        </tr>
        <tr>
            <td>0.2.x</td>
            <td><a href="http://spec.commonmark.org/0.10/">0.10</a></td>
            <td></td>
        </tr>
        <tr>
            <td>0.1.x</td>
            <td><a href="https://github.com/jgm/CommonMark/blob/2cf0750a7a507eded4cf3c9a48fd1f924d0ce538/spec.txt">0.01</a></td>
            <td></td>
        </tr>
    </tbody>
</table>

This package is **not** part of CommonMark, but rather a compatible derivative.

## Documentation

Documentation can be found at [commonmark.thephpleague.com][docs].

## Testing

``` bash
$ ./vendor/bin/phpunit
```

This will also test league/commonmark against the latest supported spec.

## Performance Benchmarks

You can compare the performance of **league/commonmark** to other popular parsers by running the included benchmark tool:
 
``` bash
$ ./tests/benchmark/benchmark.php
```

## Stability and Versioning

While this package does work well, the underlying code should not be considered "stable" yet.  The original spec and JS parser may undergo changes in the near future, which will result in corresponding changes to this code.  Any methods tagged with `@api` are not expected to change, but other methods/classes might.

Major release 1.0.0 will be reserved for when both CommonMark and this project are considered stable. 0.x.x will be used until that happens.

SemVer will be followed [closely](http://semver.org/).

## Contributing

If you encounter a bug in the spec, please report it to the [CommonMark] project.  Any resulting fix will eventually be implemented in this project as well.

For now, I'd like to maintain similar logic as the [JS reference implementation][commonmark.js] until everything is stable.  I'll gladly accept any contributions which:

 * Mirror fixes made to the [reference implementation][commonmark.js]
 * Optimize existing methods or regular expressions
 * Fix issues with adhering to the spec examples

Major refactoring should be avoided for now so that we can easily follow updates made to [the reference implementation][commonmark.js].  This restriction will likely be lifted once the CommonMark specs and implementations are considered stable.

Please see [CONTRIBUTING](https://github.com/thephpleague/commonmark/blob/master/CONTRIBUTING.md) for additional details.

## Security

If you discover any security related issues, please email colinodell@gmail.com instead of using the issue tracker.

## Credits & Acknowledgements

- [Colin O'Dell][@colinodell]
- [John MacFarlane][@jgm]
- [All Contributors]

This code is a port of the [CommonMark JS reference implementation][commonmark.js] which is written, maintained and copyrighted by [John MacFarlane].  This project simply wouldn't exist without his work.

## License ##

**league/commonmark** is licensed under the BSD-3 license.  See the `LICENSE` file for more details.

[CommonMark]: http://commonmark.org/
[CommonMark spec]: http://spec.commonmark.org/
[commonmark.js]: https://github.com/jgm/commonmark.js
[John MacFarlane]: http://johnmacfarlane.net
[docs]: http://commonmark.thephpleague.com/
[docs-examples]: http://commonmark.thephpleague.com/customization/overview/#examples
[docs-example-twitter]: http://commonmark.thephpleague.com/customization/inline-parsing#example-1---twitter-handles
[docs-example-smilies]: http://commonmark.thephpleague.com/customization/inline-parsing#example-2---emoticons
[All Contributors]: https://github.com/thephpleague/commonmark/contributors
[@colinodell]: https://github.com/colinodell
[@jgm]: https://github.com/jgm
[jgm/stmd]: https://github.com/jgm/stmd
[Composer]: https://getcomposer.org/<|MERGE_RESOLUTION|>--- conflicted
+++ resolved
@@ -107,11 +107,7 @@
     </thead>
     <tbody>
         <tr>
-<<<<<<< HEAD
-            <td><strong>0.7.1</strong><br>0.7.0<br>0.6.1</td>
-=======
             <td><strong>0.7.2</strong><br>0.7.1<br>0.7.0<br>0.6.1</td>
->>>>>>> 7fecb7bd
             <td><strong><a href="http://spec.commonmark.org/0.18/">0.18</a></strong><br><a href="http://spec.commonmark.org/0.17/">0.17</a></td>
             <td>current spec (as of Mar 04 '15)</td>
         </tr>
